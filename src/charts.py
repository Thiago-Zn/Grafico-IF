"""Charts module for DD-AA model - simplified and accurate."""
import plotly.graph_objects as go
from plotly.subplots import make_subplots
import numpy as np


def build_complete_diagram(step_data, step_index):
    """Build the complete DD-AA diagram for a given step."""
    
    # Create the correct subplot layout
    fig = make_subplots(
        rows=3,
        cols=3,
        row_heights=[0.25, 0.25, 0.5],
        column_widths=[0.3, 0.3, 0.4],
        specs=[
            [{"type": "xy"}, {"type": "xy"}, None],
            [{"type": "xy"}, {"type": "xy"}, None],
            [{"type": "xy"}, {"colspan": 2, "type": "xy"}, None],
        ],
        vertical_spacing=0.12,
        horizontal_spacing=0.10,
    )
    
    # Get data for current step
    changes = step_data.get("changes", {})

    # Domain mapping for trajectory normalisation
    layout_json = fig.to_dict()["layout"]
    x_domains = {k: layout_json[k]["domain"] for k in layout_json if k.startswith("xaxis")}
    y_domains = {k.replace("xaxis", "yaxis"): layout_json[k.replace("xaxis", "yaxis")]["domain"] for k in x_domains}
    
    # Add all panels
    _add_investment_panel(fig, changes, row=1, col=1)
    _add_demand_panel(fig, changes, row=1, col=2)
    _add_serl_panel(fig, changes, row=2, col=1)
    _add_money_balance_panel(fig, changes, row=3, col=1)
    _add_ddaa_panel(fig, changes, row=3, col=2)
    
    # Add trajectory line based on step
    if step_index > 0:
        _add_trajectory(fig, step_index, x_domains, y_domains)
    
    # Add title and annotations
    _add_annotations(fig, step_data, changes)
    
    # Style the figure
    _style_figure(fig)
    
    return fig


def _add_investment_panel(fig, changes, row, col):
    """Investment-i panel (top-left)."""
    # Investment curve
    i = np.linspace(0, 8, 100)
    I = 30 + 15 * np.sqrt(i)
    
    trace = go.Scatter(x=i, y=I, mode='lines',
                       line=dict(color='#1f77b4', width=3),
                       showlegend=False)
    fig.add_trace(trace, row=row, col=col)
<<<<<<< HEAD

=======
>>>>>>> 1250a855
    xaxis_id = fig.data[-1].xaxis
    yaxis_id = fig.data[-1].yaxis
    
    # Interest rate levels
    i_levels = {"i1": 2, "i2": 1, "i3": 2}
    current_i = changes.get("i_level", "i1")
    
    for level_name, i_val in i_levels.items():
        if level_name == "i1" or level_name == current_i:
            I_val = 30 + 15 * np.sqrt(i_val)
            # Horizontal line
            fig.add_hline(y=I_val, line=dict(color='gray', dash='dash', width=1),
                         row=row, col=col)
            # Vertical line
            fig.add_vline(x=i_val, line=dict(color='purple', dash='dash', width=1),
                         row=row, col=col)
            # Label
            fig.add_annotation(
                text=f"{level_name}", x=-0.5, y=I_val,
                xref=xaxis_id, yref=yaxis_id,
                showarrow=False, font=dict(size=10)
            )
    
    # Title
    fig.add_annotation(
        text="Investment, i", x=4, y=52,
        xref=xaxis_id, yref=yaxis_id,
        showarrow=False, font=dict(size=12)
    )


def _add_demand_panel(fig, changes, row, col):
    """Aggregate demand panel (top-right)."""
    Y = np.linspace(60, 150, 100)
    
    # 45-degree line
    trace = go.Scatter(x=Y, y=Y, mode='lines',
                       line=dict(color='gray', width=2),
                       showlegend=False)
    fig.add_trace(trace, row=row, col=col)
<<<<<<< HEAD

=======
>>>>>>> 1250a855
    xaxis_id = fig.data[-1].xaxis
    yaxis_id = fig.data[-1].yaxis
    
    # Demand curves based on step
    if changes.get("dd_shift"):
        # Show D1, D2, D3
        D1 = 0.7 * Y + 20
        D2 = 0.7 * Y + 25  # Shifted up
        D3 = 0.7 * Y + 20  # Same as D1
        
        fig.add_trace(
            go.Scatter(x=Y, y=D1, mode='lines',
                       line=dict(color='purple', width=2),
                       showlegend=False),
            row=row, col=col
        )
        fig.add_trace(
            go.Scatter(x=Y, y=D2, mode='lines',
                       line=dict(color='green', width=2),
                       showlegend=False),
            row=row, col=col
        )
        
        # Labels
        fig.add_annotation(
            text="D₁ = D₃", x=130, y=111,
            xref=xaxis_id, yref=yaxis_id,
            showarrow=False, bgcolor='lavender', bordercolor='purple',
            borderwidth=1, font=dict(size=10)
        )
    else:
        # Just D1
        D1 = 0.7 * Y + 20
        fig.add_trace(
            go.Scatter(x=Y, y=D1, mode='lines',
                       line=dict(color='#1f77b4', width=2),
                       showlegend=False),
            row=row, col=col
        )
    
    # Y markers
    Y_levels = {"Y1": 100, "Y2": 110, "Y3": 100}
    for name, val in Y_levels.items():
        if name == "Y1" or (name == "Y2" and changes.get("equilibrium") == "Y2"):
            fig.add_vline(x=val, line=dict(color='purple', dash='dash', width=1),
                         row=row, col=col)
            fig.add_annotation(
                text=f"{name}", x=val, y=65,
                xref=xaxis_id, yref=yaxis_id,
                showarrow=False, yanchor='top', font=dict(size=10)
            )
    
    # Title
    fig.add_annotation(
        text="Aggregate demand", x=105, y=148,
        xref=xaxis_id, yref=yaxis_id,
        showarrow=False, font=dict(size=12)
    )


def _add_serl_panel(fig, changes, row, col):
    """S_ERL/USD panel (middle-left)."""
    i = np.linspace(0, 6, 100)
    s = 1.8 - 0.08 * i
    
    trace = go.Scatter(x=i, y=s, mode='lines',
                       line=dict(color='#1f77b4', width=3),
                       showlegend=False)
    fig.add_trace(trace, row=row, col=col)
<<<<<<< HEAD

=======
>>>>>>> 1250a855
    xaxis_id = fig.data[-1].xaxis
    yaxis_id = fig.data[-1].yaxis
    
    # Exchange rate levels
    s_levels = {"s1": 1.4, "s2": 1.6, "s3": 1.4}
    for name, val in s_levels.items():
        if name == "s1" or (name == "s2" and changes.get("aa_shift")):
            fig.add_hline(y=val, line=dict(color='gray', dash='dash', width=1),
                         row=row, col=col)
            fig.add_annotation(
                text=f"{name}", x=-0.3, y=val,
                xref=xaxis_id, yref=yaxis_id,
                showarrow=False, xanchor='right', font=dict(size=10)
            )
    
    # Formula
    fig.add_annotation(
        text="i<sub>USA</sub> + (s̄<sup>e</sup> - s)/s", x=3, y=1.3,
        xref=xaxis_id, yref=yaxis_id,
        showarrow=False, font=dict(size=10)
    )
    
    # Title
    fig.add_annotation(
        text="S<sub>ERL/USD</sub>", x=3, y=1.85,
        xref=xaxis_id, yref=yaxis_id,
        showarrow=False, font=dict(size=12)
    )


def _add_money_balance_panel(fig, changes, row, col):
    """Real money balance panel."""
    L = np.linspace(60, 140, 100)
    i_eq = 1.2

    # Money supply (horizontal)
    fig.add_hline(y=i_eq, line=dict(color="black", width=2), row=row, col=col)

    xaxis_id = fig.data[-1].xaxis
    yaxis_id = fig.data[-1].yaxis

    def lm_curve(shift):
        return i_eq + 0.02 * (L - (100 + shift))

    curves = [(lm_curve(0), "#1f77b4", "L(i, Y₁)")]
    if changes.get("lm_shift"):
        curves.append((lm_curve(10), "green", "L(i, Y₂)"))
        if changes.get("equilibrium") == "Y3":
<<<<<<< HEAD
            curves.append((lm_curve(0), "red", "L(i, Y₃)"))

    for vals, color, label in curves:
        fig.add_trace(
            go.Scatter(x=L, y=vals, mode="lines", line=dict(color=color, width=2), showlegend=False),
            row=row,
            col=col,
        )
        fig.add_annotation(
            text=label,
            x=L[-1],
            y=vals[-1],
            xref=xaxis_id,
            yref=yaxis_id,
            showarrow=False,
            xanchor="left",
            font=dict(size=9, color=color),
        )

    # Guidelines and equilibrium point
    fig.add_vline(x=100, line=dict(color="gray", dash="dash", width=1), row=row, col=col)
    fig.add_hline(y=i_eq, line=dict(color="gray", dash="dash", width=1), row=row, col=col)
    fig.add_trace(
        go.Scatter(x=[100], y=[i_eq], mode="markers", marker=dict(color="black", size=8), showlegend=False),
        row=row,
        col=col,
    )
    fig.add_annotation(
        text="M<sup>S</sup>/P₁",
        x=L[-1],
        y=i_eq + 0.05,
        xref=xaxis_id,
        yref=yaxis_id,
        showarrow=False,
        xanchor="right",
        font=dict(size=10),
=======
            curves.append((L3, 'red', 'L(i, Y₃)'))
        
        for L, color, label in curves:
            trace = go.Scatter(x=Y, y=L, mode='lines',
                               line=dict(color=color, width=2),
                               showlegend=False)
            fig.add_trace(trace, row=row, col=col)
            if 'xaxis_id' not in locals():
                xaxis_id = fig.data[-1].xaxis
                yaxis_id = fig.data[-1].yaxis
            # Label
            fig.add_annotation(
                text=label, x=Y[-1], y=L[-1],
                xref=xaxis_id, yref=yaxis_id,
                showarrow=False, xanchor='left', font=dict(size=9, color=color)
            )
    else:
        # Just L1
        L1 = 1.5 + 0.02 * (Y - 100)
        trace = go.Scatter(x=Y, y=L1, mode='lines',
                           line=dict(color='#1f77b4', width=3),
                           showlegend=False)
        fig.add_trace(trace, row=row, col=col)
        xaxis_id = fig.data[-1].xaxis
        yaxis_id = fig.data[-1].yaxis
    
    # Money supply line
    fig.add_vline(x=120, line=dict(color='black', width=2),
                 row=row, col=col)
    fig.add_annotation(
        text="M<sup>S</sup>/P₁", x=120, y=2.5,
        xref=xaxis_id, yref=yaxis_id,
        showarrow=False, font=dict(size=10)
>>>>>>> 1250a855
    )

    # Axis arrows
    fig.add_annotation(
        x=L[-1], y=0, ax=L[-1] + 5, ay=0,
        xref=xaxis_id, yref=yaxis_id,
        axref=xaxis_id, ayref=yaxis_id,
        showarrow=True, arrowhead=2,
    )
    fig.add_annotation(
        x=0, y=i_eq + 1.5, ax=0, ay=i_eq + 2.0,
        xref=xaxis_id, yref=yaxis_id,
        axref=xaxis_id, ayref=yaxis_id,
        showarrow=True, arrowhead=2,
    )

    # Title
    fig.add_annotation(
<<<<<<< HEAD
        text="Real money balance M<sup>D</sup>/P and M/P",
        x=100, y=3.4,
        xref=xaxis_id,
        yref=yaxis_id,
        showarrow=False,
        font=dict(size=12),
=======
        text="Real money balance M<sup>D</sup>/P and M/P", x=100, y=3.4,
        xref=xaxis_id, yref=yaxis_id,
        showarrow=False, font=dict(size=12)
>>>>>>> 1250a855
    )


def _add_ddaa_panel(fig, changes, row, col):
    """DD-AA panel (bottom)."""
    Y = np.linspace(50, 150, 100)
    
    # Base curves
    DD1 = 2.0 - 0.005 * Y
    AA1 = 0.8 + 0.008 * Y
    
    # Pre-shock curves (gray)
    trace = go.Scatter(x=Y, y=DD1, mode='lines',
                       line=dict(color='rgba(0,0,0,0.3)', width=2),
                       showlegend=False)
    fig.add_trace(trace, row=row, col=col)
<<<<<<< HEAD

=======
>>>>>>> 1250a855
    xaxis_id = fig.data[-1].xaxis
    yaxis_id = fig.data[-1].yaxis
    fig.add_trace(
        go.Scatter(x=Y, y=AA1, mode='lines',
                   line=dict(color='rgba(0,0,0,0.3)', width=2),
                   showlegend=False),
        row=row, col=col
    )
    
    # Labels for base curves
    fig.add_annotation(
        text="DD₁", x=Y[-1], y=DD1[-1],
        xref=xaxis_id, yref=yaxis_id,
        showarrow=False, xanchor='left', font=dict(size=10)
    )
    fig.add_annotation(
        text="AA₁=₃", x=Y[0], y=AA1[0],
        xref=xaxis_id, yref=yaxis_id,
        showarrow=False, xanchor='right', font=dict(size=10)
    )
    
    # Shifted curves based on changes
    if changes.get("dd_shift"):
        DD2 = 2.1 - 0.005 * Y  # Shifted right
        fig.add_trace(
            go.Scatter(x=Y, y=DD2, mode='lines',
                       line=dict(color='#1f77b4', width=3),
                       showlegend=False),
            row=row, col=col
        )
        fig.add_annotation(
            text="DD₂", x=Y[-1], y=DD2[-1],
            xref=xaxis_id, yref=yaxis_id,
            showarrow=False, xanchor='left', font=dict(size=10, color='#1f77b4')
        )
    
    if changes.get("aa_shift") == 1:
        AA2 = 0.9 + 0.008 * Y  # Shifted right
        fig.add_trace(
            go.Scatter(x=Y, y=AA2, mode='lines',
                       line=dict(color='red', width=3),
                       showlegend=False),
            row=row, col=col
        )
        fig.add_annotation(
            text="AA₂", x=Y[0], y=AA2[0],
            xref=xaxis_id, yref=yaxis_id,
            showarrow=False, xanchor='right', font=dict(size=10, color='red')
        )
        # Arrow
        fig.add_annotation(
            x=110, y=1.68, ax=100, ay=1.6,
            xref=xaxis_id, yref=yaxis_id, axref=xaxis_id, ayref=yaxis_id,
            showarrow=True, arrowhead=3, arrowcolor='red',
            arrowwidth=3, arrowsize=1.5
        )
    elif changes.get("aa_shift") == 2:
        # AA partially returns
        AA3 = 0.82 + 0.008 * Y
        fig.add_trace(
            go.Scatter(x=Y, y=AA3, mode='lines',
                       line=dict(color='red', width=3),
                       showlegend=False),
            row=row, col=col
        )
    
    # Equilibrium points
    eq_points = {
        "default": (100, 1.4),
        "Y2": (110, 1.5),
        "Y3": (100, 1.42)
    }
    eq = eq_points.get(changes.get("equilibrium", "default"), eq_points["default"])
    
    fig.add_trace(
        go.Scatter(x=[eq[0]], y=[eq[1]], mode='markers',
                   marker=dict(color='black', size=12),
                   showlegend=False),
        row=row, col=col
    )
    
    # Title
    fig.add_annotation(
        text="Rates of return<br>in terms of ERL", x=70, y=1.9,
        xref=xaxis_id, yref=yaxis_id,
        showarrow=False, font=dict(size=12)
    )
    
    # Policy text box (for final step)
    if changes.get("equilibrium") == "Y3":
        fig.add_annotation(
            text="and the interest rate remains at its level i₁. The AA shifts back to its original level The output remains at it full-employment level: Y₁ = Y₃    i₁ = i₃    s₁ = s₃",
            x=0.98, y=0.02,
            xref="paper", yref="paper",
            showarrow=False, xanchor='right', yanchor='bottom',
            bgcolor='rgba(255,255,255,0.8)', bordercolor='red',
            borderwidth=1, font=dict(size=11, color='red')
        )


def _add_trajectory(fig, step_index, x_domains, y_domains):
    """Add red trajectory line based on step."""

    def center(dom):
        return dom[0] + (dom[1] - dom[0]) / 2

    centers = {
        'investment': (center(x_domains['xaxis']), center(y_domains['yaxis'])),
        'demand': (center(x_domains['xaxis2']), center(y_domains['yaxis2'])),
        'uip': (center(x_domains['xaxis3']), center(y_domains['yaxis3'])),
        'lm': (center(x_domains['xaxis4']), center(y_domains['yaxis4'])),
        'ddaa': (center(x_domains['xaxis5']), center(y_domains['yaxis5'])),
    }

    trajectories = {
        1: [(centers['investment'][0], y_domains['yaxis'][1]),
            (centers['investment'][0], centers['investment'][1])],
        2: [(centers['investment'][0], y_domains['yaxis'][1]),
            (centers['investment'][0], centers['uip'][1]),
            centers['uip']],
        3: [
            centers['lm'],
            centers['uip'],
            (centers['uip'][0], y_domains['yaxis3'][0]),
            (centers['lm'][0], y_domains['yaxis4'][0]),
            centers['ddaa'],
        ],
        4: [(centers['investment'][0], y_domains['yaxis'][1]),
            centers['uip'],
            (centers['uip'][0], y_domains['yaxis3'][0]),
            (centers['lm'][0], y_domains['yaxis4'][0]),
            (centers['lm'][0], centers['lm'][1])],
        5: [(centers['investment'][0], y_domains['yaxis'][1]),
            centers['uip'],
            (centers['uip'][0], y_domains['yaxis3'][0]),
            (centers['lm'][0], y_domains['yaxis4'][0]),
            (centers['lm'][0], centers['lm'][1]),
            centers['ddaa']],
        6: [(centers['investment'][0], y_domains['yaxis'][1]),
            centers['uip'],
            (centers['uip'][0], y_domains['yaxis3'][0]),
            (centers['lm'][0], y_domains['yaxis4'][0]),
            (centers['lm'][0], centers['lm'][1]),
            centers['ddaa']]
    }
    
    if step_index in trajectories:
        points = trajectories[step_index]
        x_vals = [p[0] for p in points]
        y_vals = [p[1] for p in points]
<<<<<<< HEAD

=======
        
>>>>>>> 1250a855
        for start, end in zip(points[:-1], points[1:]):
            fig.add_shape(
                type="line",
                x0=start[0], y0=start[1],
                x1=end[0], y1=end[1],
                xref="paper", yref="paper",
                line=dict(color="red", width=4)
            )


def _add_annotations(fig, step_data, changes):
    """Add title and formula annotations."""
    # Top formula (for later steps)
    if changes.get("dd_shift"):
        fig.add_annotation(
            text="D₃ = C₁(Y₃ - T) + I(i₃) + G₁ + CA₃[(Y₃ - T), s₃P*/P]",
            x=0.5, y=0.98,
            xref="paper", yref="paper",
            showarrow=False, xanchor='center',
            bgcolor='lavender', bordercolor='purple',
            borderwidth=1, font=dict(size=11)
        )
    elif step_data.get("title") == "Initial Equilibrium":
        fig.add_annotation(
            text="D₁ = C₁(Y₁ - T) + I(i₁) + G₁ + CA₁[(Y₁ - T), s₁P*/P]",
            x=0.5, y=0.98,
            xref="paper", yref="paper",
            showarrow=False, xanchor='center',
            bgcolor='lavender', bordercolor='purple',
            borderwidth=1, font=dict(size=11)
        )
    
    # Green D2 box (for middle steps)
    if changes.get("equilibrium") == "Y2":
        fig.add_annotation(
            text="D₂ = C₁(Y₁ - T) + I(i₁)\n+G₁ + CA₂[(Y₂ - T), s₃P*/P]",
            x=0.85, y=0.85,
            xref="paper", yref="paper",
            showarrow=False,
            bgcolor='lightgreen', bordercolor='green',
            borderwidth=1, font=dict(size=10)
        )


def _style_figure(fig):
    """Apply consistent styling."""
    # Update all axes
    fig.update_xaxes(
        showgrid=False, zeroline=False,
        showline=True, linecolor='black',
        mirror=True, ticks='outside'
    )
    fig.update_yaxes(
        showgrid=False, zeroline=False,
        showline=True, linecolor='black',
        mirror=True, ticks='outside'
    )
    
    # Specific axis labels
    fig.update_xaxes(title_text="i", row=1, col=1)
    fig.update_yaxes(title_text="I", row=1, col=1)
    fig.update_xaxes(title_text="Output Y", row=1, col=2)
    fig.update_xaxes(title_text="i<sub>ERL</sub>", row=2, col=1)
    fig.update_yaxes(title_text="S<sub>ERL/USD</sub>", row=2, col=1)
    fig.update_xaxes(title_text="L", row=3, col=1)
    fig.update_yaxes(title_text="i", row=3, col=1)
    fig.update_xaxes(title_text="Output Y", row=3, col=2)
    fig.update_yaxes(title_text="S<sub>ERL/USD</sub>", row=3, col=2)
    
    # Layout
    fig.update_layout(
        width=900,
        height=700,
        showlegend=False,
        plot_bgcolor='white',
        paper_bgcolor='white',
        margin=dict(t=30, l=50, r=50, b=50)
    )


# Compatibility function
def build_canvas(data, frame=0):
    """Build diagram using solver output."""
    fig = build_complete_diagram({"changes": {}}, frame)

    # Optional post-shift DD curve
    if "dd_post_x" in data and "dd_post_y" in data:
        fig.add_trace(
            go.Scatter(
                x=data["dd_post_x"],
                y=data["dd_post_y"],
                mode="lines",
                line=dict(color="#1f77b4", width=3),
                showlegend=False,
            ),
            row=3,
            col=1,
        )

    # Updated equilibrium marker
    if "eq_x" in data and "eq_y" in data:
        fig.add_trace(
            go.Scatter(
                x=[data["eq_x"]],
                y=[data["eq_y"]],
                mode="markers",
                marker=dict(color="black", size=12),
                showlegend=False,
            ),
            row=3,
            col=1,
        )

    # Frame caption
    captions = data.get("captions", [])
    if frame < len(captions):
        fig.add_annotation(
            text=captions[frame],
            x=0.5,
            y=1.05,
            xref="paper",
            yref="paper",
            showarrow=False,
            xanchor="center",
            font=dict(size=12),
        )

    return fig<|MERGE_RESOLUTION|>--- conflicted
+++ resolved
@@ -60,10 +60,7 @@
                        line=dict(color='#1f77b4', width=3),
                        showlegend=False)
     fig.add_trace(trace, row=row, col=col)
-<<<<<<< HEAD
-
-=======
->>>>>>> 1250a855
+
     xaxis_id = fig.data[-1].xaxis
     yaxis_id = fig.data[-1].yaxis
     
@@ -104,10 +101,7 @@
                        line=dict(color='gray', width=2),
                        showlegend=False)
     fig.add_trace(trace, row=row, col=col)
-<<<<<<< HEAD
-
-=======
->>>>>>> 1250a855
+
     xaxis_id = fig.data[-1].xaxis
     yaxis_id = fig.data[-1].yaxis
     
@@ -177,10 +171,7 @@
                        line=dict(color='#1f77b4', width=3),
                        showlegend=False)
     fig.add_trace(trace, row=row, col=col)
-<<<<<<< HEAD
-
-=======
->>>>>>> 1250a855
+
     xaxis_id = fig.data[-1].xaxis
     yaxis_id = fig.data[-1].yaxis
     
@@ -229,79 +220,6 @@
     if changes.get("lm_shift"):
         curves.append((lm_curve(10), "green", "L(i, Y₂)"))
         if changes.get("equilibrium") == "Y3":
-<<<<<<< HEAD
-            curves.append((lm_curve(0), "red", "L(i, Y₃)"))
-
-    for vals, color, label in curves:
-        fig.add_trace(
-            go.Scatter(x=L, y=vals, mode="lines", line=dict(color=color, width=2), showlegend=False),
-            row=row,
-            col=col,
-        )
-        fig.add_annotation(
-            text=label,
-            x=L[-1],
-            y=vals[-1],
-            xref=xaxis_id,
-            yref=yaxis_id,
-            showarrow=False,
-            xanchor="left",
-            font=dict(size=9, color=color),
-        )
-
-    # Guidelines and equilibrium point
-    fig.add_vline(x=100, line=dict(color="gray", dash="dash", width=1), row=row, col=col)
-    fig.add_hline(y=i_eq, line=dict(color="gray", dash="dash", width=1), row=row, col=col)
-    fig.add_trace(
-        go.Scatter(x=[100], y=[i_eq], mode="markers", marker=dict(color="black", size=8), showlegend=False),
-        row=row,
-        col=col,
-    )
-    fig.add_annotation(
-        text="M<sup>S</sup>/P₁",
-        x=L[-1],
-        y=i_eq + 0.05,
-        xref=xaxis_id,
-        yref=yaxis_id,
-        showarrow=False,
-        xanchor="right",
-        font=dict(size=10),
-=======
-            curves.append((L3, 'red', 'L(i, Y₃)'))
-        
-        for L, color, label in curves:
-            trace = go.Scatter(x=Y, y=L, mode='lines',
-                               line=dict(color=color, width=2),
-                               showlegend=False)
-            fig.add_trace(trace, row=row, col=col)
-            if 'xaxis_id' not in locals():
-                xaxis_id = fig.data[-1].xaxis
-                yaxis_id = fig.data[-1].yaxis
-            # Label
-            fig.add_annotation(
-                text=label, x=Y[-1], y=L[-1],
-                xref=xaxis_id, yref=yaxis_id,
-                showarrow=False, xanchor='left', font=dict(size=9, color=color)
-            )
-    else:
-        # Just L1
-        L1 = 1.5 + 0.02 * (Y - 100)
-        trace = go.Scatter(x=Y, y=L1, mode='lines',
-                           line=dict(color='#1f77b4', width=3),
-                           showlegend=False)
-        fig.add_trace(trace, row=row, col=col)
-        xaxis_id = fig.data[-1].xaxis
-        yaxis_id = fig.data[-1].yaxis
-    
-    # Money supply line
-    fig.add_vline(x=120, line=dict(color='black', width=2),
-                 row=row, col=col)
-    fig.add_annotation(
-        text="M<sup>S</sup>/P₁", x=120, y=2.5,
-        xref=xaxis_id, yref=yaxis_id,
-        showarrow=False, font=dict(size=10)
->>>>>>> 1250a855
-    )
 
     # Axis arrows
     fig.add_annotation(
@@ -317,21 +235,7 @@
         showarrow=True, arrowhead=2,
     )
 
-    # Title
-    fig.add_annotation(
-<<<<<<< HEAD
-        text="Real money balance M<sup>D</sup>/P and M/P",
-        x=100, y=3.4,
-        xref=xaxis_id,
-        yref=yaxis_id,
-        showarrow=False,
-        font=dict(size=12),
-=======
-        text="Real money balance M<sup>D</sup>/P and M/P", x=100, y=3.4,
-        xref=xaxis_id, yref=yaxis_id,
-        showarrow=False, font=dict(size=12)
->>>>>>> 1250a855
-    )
+   
 
 
 def _add_ddaa_panel(fig, changes, row, col):
@@ -347,10 +251,6 @@
                        line=dict(color='rgba(0,0,0,0.3)', width=2),
                        showlegend=False)
     fig.add_trace(trace, row=row, col=col)
-<<<<<<< HEAD
-
-=======
->>>>>>> 1250a855
     xaxis_id = fig.data[-1].xaxis
     yaxis_id = fig.data[-1].yaxis
     fig.add_trace(
@@ -501,11 +401,7 @@
         points = trajectories[step_index]
         x_vals = [p[0] for p in points]
         y_vals = [p[1] for p in points]
-<<<<<<< HEAD
-
-=======
-        
->>>>>>> 1250a855
+
         for start, end in zip(points[:-1], points[1:]):
             fig.add_shape(
                 type="line",
